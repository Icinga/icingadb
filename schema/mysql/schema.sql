-- IcingaDB | (c) 2019 Icinga GmbH | GPLv2+

SET SESSION sql_mode = 'STRICT_ALL_TABLES,NO_ENGINE_SUBSTITUTION';
SET SESSION innodb_strict_mode = 1;

CREATE TABLE host (
  id binary(20) NOT NULL COMMENT 'sha1(environment.id + name)',
  environment_id binary(20) NOT NULL COMMENT 'environment.id',
  name_checksum binary(20) NOT NULL COMMENT 'sha1(name)',
  properties_checksum binary(20) NOT NULL COMMENT 'sha1(all properties)',

  name varchar(255) NOT NULL,
  name_ci varchar(255) COLLATE utf8mb4_unicode_ci NOT NULL,
  display_name varchar(255) COLLATE utf8mb4_unicode_ci NOT NULL,

  address varchar(255) NOT NULL,
  address6 varchar(255) NOT NULL,
  address_bin binary(4) DEFAULT NULL,
  address6_bin binary(16) DEFAULT NULL,

  checkcommand varchar(255) COLLATE utf8mb4_unicode_ci NOT NULL COMMENT 'checkcommand.name',
  checkcommand_id binary(20) NOT NULL COMMENT 'checkcommand.id',

  max_check_attempts int unsigned NOT NULL,

  check_timeperiod varchar(255) COLLATE utf8mb4_unicode_ci NOT NULL COMMENT 'timeperiod.name',
  check_timeperiod_id binary(20) DEFAULT NULL COMMENT 'timeperiod.id',

  check_timeout int unsigned DEFAULT NULL,
  check_interval int unsigned NOT NULL,
  check_retry_interval int unsigned NOT NULL,

  active_checks_enabled enum('n', 'y') NOT NULL,
  passive_checks_enabled enum('n', 'y') NOT NULL,
  event_handler_enabled enum('n', 'y') NOT NULL,
  notifications_enabled enum('n', 'y') NOT NULL,

  flapping_enabled enum('n', 'y') NOT NULL,
  flapping_threshold_low float NOT NULL,
  flapping_threshold_high float NOT NULL,

  perfdata_enabled enum('n', 'y') NOT NULL,

  eventcommand varchar(255) COLLATE utf8mb4_unicode_ci NOT NULL COMMENT 'eventcommand.name',
  eventcommand_id binary(20) DEFAULT NULL COMMENT 'eventcommand.id',

  is_volatile enum('n', 'y') NOT NULL,

  action_url_id binary(20) DEFAULT NULL COMMENT 'action_url.id',
  notes_url_id binary(20) DEFAULT NULL COMMENT 'notes_url.id',
  notes text NOT NULL,
  icon_image_id binary(20) DEFAULT NULL COMMENT 'icon_image.id',
  icon_image_alt varchar(32) NOT NULL,

  zone varchar(255) COLLATE utf8mb4_unicode_ci NOT NULL COMMENT 'zone.name',
  zone_id binary(20) DEFAULT NULL COMMENT 'zone.id',

  command_endpoint varchar(255) COLLATE utf8mb4_unicode_ci NOT NULL COMMENT 'endpoint.name',
  command_endpoint_id binary(20) DEFAULT NULL COMMENT 'endpoint.id',

  PRIMARY KEY (id),
  KEY idx_action_url_checksum (action_url_id) COMMENT 'cleanup',
  KEY idx_notes_url_checksum (notes_url_id) COMMENT 'cleanup',
  KEY idx_icon_image_checksum (icon_image_id) COMMENT 'cleanup',

  INDEX idx_host_display_name (display_name) COMMENT 'Host list filtered/ordered by display_name',
  INDEX idx_host_name_ci (name_ci) COMMENT 'Host list filtered using quick search',
  INDEX idx_host_name (name) COMMENT 'Host list filtered/ordered by name; Host detail filter'
) ENGINE=InnoDB DEFAULT CHARSET=utf8mb4 COLLATE=utf8mb4_bin ROW_FORMAT=DYNAMIC;

CREATE TABLE hostgroup (
  id binary(20) NOT NULL COMMENT 'sha1(environment.id + name)',
  environment_id binary(20) NOT NULL COMMENT 'environment.id',
  name_checksum binary(20) NOT NULL COMMENT 'sha1(name)',
  properties_checksum binary(20) NOT NULL COMMENT 'sha1(all properties)',

  name varchar(255) NOT NULL,
  name_ci varchar(255) COLLATE utf8mb4_unicode_ci NOT NULL,
  display_name varchar(255) COLLATE utf8mb4_unicode_ci NOT NULL,

  zone_id binary(20) DEFAULT NULL COMMENT 'zone.id',

  PRIMARY KEY (id),

  INDEX idx_hostroup_name (name) COMMENT 'Host/service/host group list filtered by host group name'
) ENGINE=InnoDB DEFAULT CHARSET=utf8mb4 COLLATE=utf8mb4_bin ROW_FORMAT=DYNAMIC;

CREATE TABLE hostgroup_member (
  id binary(20) NOT NULL COMMENT 'sha1(environment.id + host_id + hostgroup_id)',
  environment_id binary(20) NOT NULL COMMENT 'environment.id',
  host_id binary(20) NOT NULL COMMENT 'host.id',
  hostgroup_id binary(20) NOT NULL COMMENT 'hostgroup.id',

  PRIMARY KEY (id),

  INDEX idx_hostgroup_member_host_id (host_id, hostgroup_id),
  INDEX idx_hostgroup_member_hostgroup_id (hostgroup_id, host_id)
) ENGINE=InnoDB DEFAULT CHARSET=utf8mb4 COLLATE=utf8mb4_bin ROW_FORMAT=DYNAMIC;

CREATE TABLE host_customvar (
  id binary(20) NOT NULL COMMENT 'sha1(environment.id + host_id + customvar_id)',
  environment_id binary(20) NOT NULL COMMENT 'environment.id',
  host_id binary(20) NOT NULL COMMENT 'host.id',
  customvar_id binary(20) NOT NULL COMMENT 'customvar.id',

  PRIMARY KEY (id),

  INDEX idx_host_customvar_host_id (host_id, customvar_id),
  INDEX idx_host_customvar_customvar_id (customvar_id, host_id)
) ENGINE=InnoDB DEFAULT CHARSET=utf8mb4 COLLATE=utf8mb4_bin ROW_FORMAT=DYNAMIC;

CREATE TABLE hostgroup_customvar (
  id binary(20) NOT NULL COMMENT 'sha1(environment.id + hostgroup_id + customvar_id)',
  environment_id binary(20) NOT NULL COMMENT 'environment.id',
  hostgroup_id binary(20) NOT NULL COMMENT 'hostgroup.id',
  customvar_id binary(20) NOT NULL COMMENT 'customvar.id',

  PRIMARY KEY (id),

  INDEX idx_hostgroup_customvar_hostgroup_id (hostgroup_id, customvar_id),
  INDEX idx_hostgroup_customvar_customvar_id (customvar_id, hostgroup_id)
) ENGINE=InnoDB DEFAULT CHARSET=utf8mb4 COLLATE=utf8mb4_bin ROW_FORMAT=DYNAMIC;

CREATE TABLE host_state (
  id binary(20) NOT NULL COMMENT 'host.id',
  host_id binary(20) NOT NULL COMMENT 'host.id',
  environment_id binary(20) NOT NULL COMMENT 'environment.id',
  properties_checksum binary(20) NOT NULL COMMENT 'sha1(all properties)',

  state_type enum('hard', 'soft') NOT NULL,
  soft_state tinyint unsigned NOT NULL,
  hard_state tinyint unsigned NOT NULL,
  previous_hard_state tinyint unsigned NOT NULL,
  attempt tinyint unsigned NOT NULL,
  severity smallint unsigned NOT NULL,

  output longtext DEFAULT NULL,
  long_output longtext DEFAULT NULL,
  performance_data longtext DEFAULT NULL,
  normalized_performance_data longtext DEFAULT NULL,
  check_commandline text DEFAULT NULL,

  is_problem enum('n', 'y') NOT NULL,
  is_handled enum('n', 'y') NOT NULL,
  is_reachable enum('n', 'y') NOT NULL,
  is_flapping enum('n', 'y') NOT NULL,
  is_overdue enum('n', 'y') NOT NULL,

  is_acknowledged enum('n', 'y', 'sticky') NOT NULL,
  acknowledgement_comment_id binary(20) DEFAULT NULL COMMENT 'comment.id',
  last_comment_id binary(20) DEFAULT NULL COMMENT 'comment.id',

  in_downtime enum('n', 'y') NOT NULL,

  execution_time int unsigned DEFAULT NULL,
  latency int unsigned DEFAULT NULL,
  timeout int unsigned DEFAULT NULL,
  check_source text DEFAULT NULL,
  scheduling_source text DEFAULT NULL,

  last_update bigint unsigned DEFAULT NULL,
  last_state_change bigint unsigned NOT NULL,
  next_check bigint unsigned NOT NULL,
  next_update bigint unsigned NOT NULL,

  PRIMARY KEY (id),

  UNIQUE INDEX idx_host_state_host_id (host_id),
  INDEX idx_host_state_is_problem (is_problem, severity) COMMENT 'Host list filtered by is_problem ordered by severity',
  INDEX idx_host_state_severity (severity) COMMENT 'Host list filtered/ordered by severity',
  INDEX idx_host_state_soft_state (soft_state, last_state_change) COMMENT 'Host list filtered/ordered by soft_state; recently recovered filter',
  INDEX idx_host_state_last_state_change (last_state_change) COMMENT 'Host list filtered/ordered by last_state_change'
) ENGINE=InnoDB DEFAULT CHARSET=utf8mb4 COLLATE=utf8mb4_bin ROW_FORMAT=DYNAMIC;

CREATE TABLE service (
  id binary(20) NOT NULL COMMENT 'sha1(environment.id + name)',
  environment_id binary(20) NOT NULL COMMENT 'environment.id',
  name_checksum binary(20) NOT NULL COMMENT 'sha1(name)',
  properties_checksum binary(20) NOT NULL COMMENT 'sha1(all properties)',
  host_id binary(20) NOT NULL COMMENT 'sha1(host.id)',

  name varchar(255) NOT NULL,
  name_ci varchar(255) COLLATE utf8mb4_unicode_ci NOT NULL,
  display_name varchar(255) COLLATE utf8mb4_unicode_ci NOT NULL,

  checkcommand varchar(255) COLLATE utf8mb4_unicode_ci NOT NULL COMMENT 'checkcommand.name',
  checkcommand_id binary(20) NOT NULL COMMENT 'checkcommand.id',

  max_check_attempts int unsigned NOT NULL,

  check_timeperiod varchar(255) COLLATE utf8mb4_unicode_ci NOT NULL COMMENT 'timeperiod.name',
  check_timeperiod_id binary(20) DEFAULT NULL COMMENT 'timeperiod.id',

  check_timeout int unsigned DEFAULT NULL,
  check_interval int unsigned NOT NULL,
  check_retry_interval int unsigned NOT NULL,

  active_checks_enabled enum('n', 'y') NOT NULL,
  passive_checks_enabled enum('n', 'y') NOT NULL,
  event_handler_enabled enum('n', 'y') NOT NULL,
  notifications_enabled enum('n', 'y') NOT NULL,

  flapping_enabled enum('n', 'y') NOT NULL,
  flapping_threshold_low float NOT NULL,
  flapping_threshold_high float NOT NULL,

  perfdata_enabled enum('n', 'y') NOT NULL,

  eventcommand varchar(255) COLLATE utf8mb4_unicode_ci NOT NULL COMMENT 'eventcommand.name',
  eventcommand_id binary(20) DEFAULT NULL COMMENT 'eventcommand.id',

  is_volatile enum('n', 'y') NOT NULL,

  action_url_id binary(20) DEFAULT NULL COMMENT 'action_url.id',
  notes_url_id binary(20) DEFAULT NULL COMMENT 'notes_url.id',
  notes text NOT NULL,
  icon_image_id binary(20) DEFAULT NULL COMMENT 'icon_image.id',
  icon_image_alt varchar(32) NOT NULL,

  zone varchar(255) COLLATE utf8mb4_unicode_ci NOT NULL COMMENT 'zone.name',
  zone_id binary(20) DEFAULT NULL COMMENT 'zone.id',

  command_endpoint varchar(255) COLLATE utf8mb4_unicode_ci NOT NULL COMMENT 'endpoint.name',
  command_endpoint_id binary(20) DEFAULT NULL COMMENT 'endpoint.id',

  PRIMARY KEY (id),

  INDEX idx_service_display_name (display_name) COMMENT 'Service list filtered/ordered by display_name',
  INDEX idx_service_host_id (host_id, display_name) COMMENT 'Service list filtered by host and ordered by display_name',
  INDEX idx_service_name_ci (name_ci) COMMENT 'Service list filtered using quick search',
  INDEX idx_service_name (name) COMMENT 'Service list filtered/ordered by name; Service detail filter'
) ENGINE=InnoDB DEFAULT CHARSET=utf8mb4 COLLATE=utf8mb4_bin ROW_FORMAT=DYNAMIC;

CREATE TABLE servicegroup (
  id binary(20) NOT NULL COMMENT 'sha1(environment.id + name)',
  environment_id binary(20) NOT NULL COMMENT 'environment.id',
  name_checksum binary(20) NOT NULL COMMENT 'sha1(name)',
  properties_checksum binary(20) NOT NULL COMMENT 'sha1(all properties)',

  name varchar(255) NOT NULL,
  name_ci varchar(255) COLLATE utf8mb4_unicode_ci NOT NULL,
  display_name varchar(255) COLLATE utf8mb4_unicode_ci NOT NULL,

  zone_id binary(20) DEFAULT NULL COMMENT 'zone.id',

  PRIMARY KEY (id),

  INDEX idx_servicegroup_name (name) COMMENT 'Host/service/service group list filtered by service group name'
) ENGINE=InnoDB DEFAULT CHARSET=utf8mb4 COLLATE=utf8mb4_bin ROW_FORMAT=DYNAMIC;

CREATE TABLE servicegroup_member (
  id binary(20) NOT NULL COMMENT 'sha1(environment.id + servicegroup_id + service_id)',
  environment_id binary(20) NOT NULL COMMENT 'environment.id',
  service_id binary(20) NOT NULL COMMENT 'service.id',
  servicegroup_id binary(20) NOT NULL COMMENT 'servicegroup.id',

  PRIMARY KEY (id),

  INDEX idx_servicegroup_member_service_id (service_id, servicegroup_id),
  INDEX idx_servicegroup_member_servicegroup_id (servicegroup_id, service_id)
) ENGINE=InnoDB DEFAULT CHARSET=utf8mb4 COLLATE=utf8mb4_bin ROW_FORMAT=DYNAMIC;

CREATE TABLE service_customvar (
  id binary(20) NOT NULL COMMENT 'sha1(environment.id + service_id + customvar_id)',
  environment_id binary(20) NOT NULL COMMENT 'environment.id',
  service_id binary(20) NOT NULL COMMENT 'service.id',
  customvar_id binary(20) NOT NULL COMMENT 'customvar.id',

  PRIMARY KEY (id),


  INDEX idx_service_customvar_service_id (service_id, customvar_id),
  INDEX idx_service_customvar_customvar_id (customvar_id, service_id)
) ENGINE=InnoDB DEFAULT CHARSET=utf8mb4 COLLATE=utf8mb4_bin ROW_FORMAT=DYNAMIC;

CREATE TABLE servicegroup_customvar (
  id binary(20) NOT NULL COMMENT 'sha1(environment.id + servicegroup_id + customvar_id)',
  environment_id binary(20) NOT NULL COMMENT 'environment.id',
  servicegroup_id binary(20) NOT NULL COMMENT 'servicegroup.id',
  customvar_id binary(20) NOT NULL COMMENT 'customvar.id',

  PRIMARY KEY (id),

  INDEX idx_servicegroup_customvar_servicegroup_id (servicegroup_id, customvar_id),
  INDEX idx_servicegroup_customvar_customvar_id (customvar_id, servicegroup_id)
) ENGINE=InnoDB DEFAULT CHARSET=utf8mb4 COLLATE=utf8mb4_bin ROW_FORMAT=DYNAMIC;

CREATE TABLE service_state (
  id binary(20) NOT NULL COMMENT 'service.id',
  host_id binary(20) NOT NULL COMMENT 'host.id',
  service_id binary(20) NOT NULL COMMENT 'service.id',
  environment_id binary(20) NOT NULL COMMENT 'environment.id',
  properties_checksum binary(20) NOT NULL COMMENT 'sha1(all properties)',

  state_type enum('hard', 'soft') NOT NULL,
  soft_state tinyint unsigned NOT NULL,
  hard_state tinyint unsigned NOT NULL,
  previous_hard_state tinyint unsigned NOT NULL,
  attempt tinyint unsigned NOT NULL,
  severity smallint unsigned NOT NULL,

  output longtext DEFAULT NULL,
  long_output longtext DEFAULT NULL,
  performance_data longtext DEFAULT NULL,
  normalized_performance_data longtext DEFAULT NULL,

  check_commandline text DEFAULT NULL,

  is_problem enum('n', 'y') NOT NULL,
  is_handled enum('n', 'y') NOT NULL,
  is_reachable enum('n', 'y') NOT NULL,
  is_flapping enum('n', 'y') NOT NULL,
  is_overdue enum('n', 'y') NOT NULL,

  is_acknowledged enum('n', 'y', 'sticky') NOT NULL,
  acknowledgement_comment_id binary(20) DEFAULT NULL COMMENT 'comment.id',
  last_comment_id binary(20) DEFAULT NULL COMMENT 'comment.id',

  in_downtime enum('n', 'y') NOT NULL,

  execution_time int unsigned DEFAULT NULL,
  latency int unsigned DEFAULT NULL,
  timeout int unsigned DEFAULT NULL,
  check_source text DEFAULT NULL,
  scheduling_source text DEFAULT NULL,

  last_update bigint unsigned DEFAULT NULL,
  last_state_change bigint unsigned NOT NULL,
  next_check bigint unsigned NOT NULL,
  next_update bigint unsigned NOT NULL,

  PRIMARY KEY (id),

  UNIQUE INDEX idx_service_state_service_id (service_id),
  INDEX idx_service_state_is_problem (is_problem, severity) COMMENT 'Service list filtered by is_problem ordered by severity',
  INDEX idx_service_state_severity (severity) COMMENT 'Service list filtered/ordered by severity',
  INDEX idx_service_state_soft_state (soft_state, last_state_change) COMMENT 'Service list filtered/ordered by soft_state; recently recovered filter',
  INDEX idx_service_state_last_state_change (last_state_change) COMMENT 'Service list filtered/ordered by last_state_change'
) ENGINE=InnoDB DEFAULT CHARSET=utf8mb4 COLLATE=utf8mb4_bin ROW_FORMAT=DYNAMIC;

CREATE TABLE endpoint (
  id binary(20) NOT NULL COMMENT 'sha1(environment.id + name)',
  environment_id binary(20) NOT NULL COMMENT 'environment.id',
  name_checksum binary(20) NOT NULL COMMENT 'sha1(name)',
  properties_checksum binary(20) NOT NULL,

  name varchar(255) NOT NULL,
  name_ci varchar(255) COLLATE utf8mb4_unicode_ci NOT NULL,

  zone_id binary(20) NOT NULL COMMENT 'zone.id',

  PRIMARY KEY (id)
) ENGINE=InnoDB DEFAULT CHARSET=utf8mb4 COLLATE=utf8mb4_bin ROW_FORMAT=DYNAMIC;

CREATE TABLE environment (
  id binary(20) NOT NULL COMMENT 'sha1(Icinga CA public key)',
  name varchar(255) NOT NULL,

  PRIMARY KEY (id)
) ENGINE=InnoDB DEFAULT CHARSET=utf8mb4 COLLATE=utf8mb4_bin ROW_FORMAT=DYNAMIC;

CREATE TABLE icingadb_instance (
  id binary(16) NOT NULL COMMENT 'UUIDv4',
  environment_id binary(20) NOT NULL COMMENT 'environment.id',
  endpoint_id binary(20) DEFAULT NULL COMMENT 'endpoint.id',
  heartbeat bigint unsigned NOT NULL COMMENT '*nix timestamp',
  responsible enum('n', 'y') NOT NULL,

  icinga2_version varchar(255) NOT NULL,
  icinga2_start_time bigint unsigned NOT NULL,
  icinga2_notifications_enabled enum('n', 'y') NOT NULL,
  icinga2_active_service_checks_enabled enum('n', 'y') NOT NULL,
  icinga2_active_host_checks_enabled enum('n', 'y') NOT NULL,
  icinga2_event_handlers_enabled enum('n', 'y') NOT NULL,
  icinga2_flap_detection_enabled enum('n', 'y') NOT NULL,
  icinga2_performance_data_enabled enum('n', 'y') NOT NULL,

  PRIMARY KEY (id)
) ENGINE=InnoDB DEFAULT CHARSET=utf8mb4 COLLATE=utf8mb4_bin ROW_FORMAT=DYNAMIC;

CREATE TABLE checkcommand (
  id binary(20) NOT NULL COMMENT 'sha1(environment.id + type + name)',
  environment_id binary(20) NOT NULL COMMENT 'env.id',
  zone_id binary(20) DEFAULT NULL COMMENT 'zone.id',

  name_checksum binary(20) NOT NULL COMMENT 'sha1(name)',
  properties_checksum binary(20) NOT NULL COMMENT 'sha1(all properties)',

  name varchar(255) NOT NULL,
  name_ci varchar(255) COLLATE utf8mb4_unicode_ci NOT NULL,
  command text NOT NULL,
  timeout int unsigned NOT NULL,

  PRIMARY KEY (id)
) ENGINE=InnoDB DEFAULT CHARSET=utf8mb4 COLLATE=utf8mb4_bin ROW_FORMAT=DYNAMIC;

CREATE TABLE checkcommand_argument (
  id binary(20) NOT NULL COMMENT 'sha1(environment.id + checkcommand_id + argument_key)',
  environment_id binary(20) NOT NULL COMMENT 'env.id',
  checkcommand_id binary(20) NOT NULL COMMENT 'checkcommand.id',
  argument_key varchar(64) NOT NULL,

  properties_checksum binary(20) NOT NULL COMMENT 'sha1(all properties)',

  argument_value text DEFAULT NULL,
  argument_order smallint DEFAULT NULL,
  description text DEFAULT NULL,
  argument_key_override varchar(64) COLLATE utf8mb4_unicode_ci DEFAULT NULL,
  repeat_key enum('n', 'y') NOT NULL,
  required enum('n', 'y') NOT NULL,
  set_if varchar(255) DEFAULT NULL,
  skip_key enum('n', 'y') NOT NULL,

  PRIMARY KEY (id)
) ENGINE=InnoDB DEFAULT CHARSET=utf8mb4 COLLATE=utf8mb4_bin ROW_FORMAT=DYNAMIC;

CREATE TABLE checkcommand_envvar (
  id binary(20) NOT NULL COMMENT 'sha1(environment.id + checkcommand_id + envvar_key)',
  environment_id binary(20) NOT NULL COMMENT 'env.id',
  checkcommand_id binary(20) NOT NULL COMMENT 'checkcommand.id',
  envvar_key varchar(64) NOT NULL,

  properties_checksum binary(20) NOT NULL COMMENT 'sha1(all properties)',

  envvar_value text NOT NULL,

  PRIMARY KEY (id)
) ENGINE=InnoDB DEFAULT CHARSET=utf8mb4 COLLATE=utf8mb4_bin ROW_FORMAT=DYNAMIC;

CREATE TABLE checkcommand_customvar (
  id binary(20) NOT NULL COMMENT 'sha1(environment.id + checkcommand_id + customvar_id)',
  environment_id binary(20) NOT NULL COMMENT 'environment.id',

  checkcommand_id binary(20) NOT NULL COMMENT 'checkcommand.id',
  customvar_id binary(20) NOT NULL COMMENT 'customvar.id',

  PRIMARY KEY (id),

  INDEX idx_checkcommand_customvar_checkcommand_id (checkcommand_id, customvar_id),
  INDEX idx_checkcommand_customvar_customvar_id (customvar_id, checkcommand_id)
) ENGINE=InnoDB DEFAULT CHARSET=utf8mb4 COLLATE=utf8mb4_bin ROW_FORMAT=DYNAMIC;


CREATE TABLE eventcommand (
  id binary(20) NOT NULL COMMENT 'sha1(environment.id + type + name)',
  environment_id binary(20) NOT NULL COMMENT 'env.id',
  zone_id binary(20) DEFAULT NULL COMMENT 'zone.id',

  name_checksum binary(20) NOT NULL COMMENT 'sha1(name)',
  properties_checksum binary(20) NOT NULL COMMENT 'sha1(all properties)',

  name varchar(255) NOT NULL,
  name_ci varchar(255) COLLATE utf8mb4_unicode_ci NOT NULL,
  command text NOT NULL,
  timeout smallint unsigned NOT NULL,

  PRIMARY KEY (id)
) ENGINE=InnoDB DEFAULT CHARSET=utf8mb4 COLLATE=utf8mb4_bin ROW_FORMAT=DYNAMIC;

CREATE TABLE eventcommand_argument (
  id binary(20) NOT NULL COMMENT 'sha1(environment.id + eventcommand_id + argument_key)',
  environment_id binary(20) NOT NULL COMMENT 'env.id',
  eventcommand_id binary(20) NOT NULL COMMENT 'eventcommand.id',
  argument_key varchar(64) NOT NULL,

  properties_checksum binary(20) NOT NULL COMMENT 'sha1(all properties)',

  argument_value text DEFAULT NULL,
  argument_order smallint DEFAULT NULL,
  description text DEFAULT NULL,
  argument_key_override varchar(64) COLLATE utf8mb4_unicode_ci DEFAULT NULL,
  repeat_key enum('n', 'y') NOT NULL,
  required enum('n', 'y') NOT NULL,
  set_if varchar(255) DEFAULT NULL,
  skip_key enum('n', 'y') NOT NULL,

  PRIMARY KEY (id)
) ENGINE=InnoDB DEFAULT CHARSET=utf8mb4 COLLATE=utf8mb4_bin ROW_FORMAT=DYNAMIC;

CREATE TABLE eventcommand_envvar (
  id binary(20) NOT NULL COMMENT 'sha1(environment.id + eventcommand_id + envvar_key)',
  environment_id binary(20) NOT NULL COMMENT 'env.id',
  eventcommand_id binary(20) NOT NULL COMMENT 'eventcommand.id',
  envvar_key varchar(64) NOT NULL,

  properties_checksum binary(20) NOT NULL COMMENT 'sha1(all properties)',

  envvar_value text NOT NULL,

  PRIMARY KEY (id)
) ENGINE=InnoDB DEFAULT CHARSET=utf8mb4 COLLATE=utf8mb4_bin ROW_FORMAT=DYNAMIC;

CREATE TABLE eventcommand_customvar (
  id binary(20) NOT NULL COMMENT 'sha1(environment.id + eventcommand_id + customvar_id)',
  environment_id binary(20) NOT NULL COMMENT 'environment.id',
  eventcommand_id binary(20) NOT NULL COMMENT 'eventcommand.id',
  customvar_id binary(20) NOT NULL COMMENT 'customvar.id',

  PRIMARY KEY (id),

  INDEX idx_eventcommand_customvar_eventcommand_id (eventcommand_id, customvar_id),
  INDEX idx_eventcommand_customvar_customvar_id (customvar_id, eventcommand_id)
) ENGINE=InnoDB DEFAULT CHARSET=utf8mb4 COLLATE=utf8mb4_bin ROW_FORMAT=DYNAMIC;

CREATE TABLE notificationcommand (
  id binary(20) NOT NULL COMMENT 'sha1(environment.id + type + name)',
  environment_id binary(20) NOT NULL COMMENT 'env.id',
  zone_id binary(20) DEFAULT NULL COMMENT 'zone.id',

  name_checksum binary(20) NOT NULL COMMENT 'sha1(name)',
  properties_checksum binary(20) NOT NULL COMMENT 'sha1(all properties)',

  name varchar(255) NOT NULL,
  name_ci varchar(255) COLLATE utf8mb4_unicode_ci NOT NULL,
  command text NOT NULL,
  timeout smallint unsigned NOT NULL,

  PRIMARY KEY (id)
) ENGINE=InnoDB DEFAULT CHARSET=utf8mb4 COLLATE=utf8mb4_bin ROW_FORMAT=DYNAMIC;

CREATE TABLE notificationcommand_argument (
  id binary(20) NOT NULL COMMENT 'sha1(environment.id + notificationcommand_id + argument_key)',
  environment_id binary(20) NOT NULL COMMENT 'env.id',
  notificationcommand_id binary(20) NOT NULL COMMENT 'notificationcommand.id',
  argument_key varchar(64) NOT NULL,

  properties_checksum binary(20) NOT NULL COMMENT 'sha1(all properties)',

  argument_value text DEFAULT NULL,
  argument_order smallint DEFAULT NULL,
  description text DEFAULT NULL,
  argument_key_override varchar(64) COLLATE utf8mb4_unicode_ci DEFAULT NULL,
  repeat_key enum('n', 'y') NOT NULL,
  required enum('n', 'y') NOT NULL,
  set_if varchar(255) DEFAULT NULL,
  skip_key enum('n', 'y') NOT NULL,

  PRIMARY KEY (id)
) ENGINE=InnoDB DEFAULT CHARSET=utf8mb4 COLLATE=utf8mb4_bin ROW_FORMAT=DYNAMIC;

CREATE TABLE notificationcommand_envvar (
  id binary(20) NOT NULL COMMENT 'sha1(environment.id + notificationcommand_id + envvar_key)',
  environment_id binary(20) NOT NULL COMMENT 'env.id',
  notificationcommand_id binary(20) NOT NULL COMMENT 'notificationcommand.id',
  envvar_key varchar(64) NOT NULL,

  properties_checksum binary(20) NOT NULL COMMENT 'sha1(all properties)',

  envvar_value text NOT NULL,

  PRIMARY KEY (id)
) ENGINE=InnoDB DEFAULT CHARSET=utf8mb4 COLLATE=utf8mb4_bin ROW_FORMAT=DYNAMIC;

CREATE TABLE notificationcommand_customvar (
  id binary(20) NOT NULL COMMENT 'sha1(environment.id + notificationcommand_id + customvar_id)',
  environment_id binary(20) NOT NULL COMMENT 'environment.id',
  notificationcommand_id binary(20) NOT NULL COMMENT 'notificationcommand.id',
  customvar_id binary(20) NOT NULL COMMENT 'customvar.id',

  PRIMARY KEY (id),

  INDEX idx_notificationcommand_customvar_notificationcommand_id (notificationcommand_id, customvar_id),
  INDEX idx_notificationcommand_customvar_customvar_id (customvar_id, notificationcommand_id)
) ENGINE=InnoDB DEFAULT CHARSET=utf8mb4 COLLATE=utf8mb4_bin ROW_FORMAT=DYNAMIC;

CREATE TABLE comment (
  id binary(20) NOT NULL COMMENT 'sha1(environment.id + name)',
  environment_id binary(20) NOT NULL COMMENT 'environment.id',

  object_type enum('host', 'service') NOT NULL,
  host_id binary(20) NOT NULL COMMENT 'host.id',
  service_id binary(20) DEFAULT NULL COMMENT 'service.id',

  name_checksum binary(20) NOT NULL COMMENT 'sha1(name)',
  properties_checksum binary(20) NOT NULL,
  name varchar(548) NOT NULL COMMENT '255+1+255+1+36, i.e. "host.name!service.name!UUID"',

  author varchar(255) NOT NULL COLLATE utf8mb4_unicode_ci,
  text text NOT NULL,
  entry_type enum('comment','ack') NOT NULL,
  entry_time bigint unsigned NOT NULL,
  is_persistent enum('n', 'y') NOT NULL,
  is_sticky enum('n', 'y') NOT NULL,
  expire_time bigint unsigned DEFAULT NULL,

  zone_id binary(20) DEFAULT NULL COMMENT 'zone.id',

  PRIMARY KEY (id),

  INDEX idx_comment_name (name) COMMENT 'Comment detail filter',
  INDEX idx_comment_entry_time (entry_time) COMMENT 'Comment list fileted/ordered by entry_time',
  INDEX idx_comment_author (author) COMMENT 'Comment list filtered/ordered by author',
  INDEX idx_comment_expire_time (expire_time) COMMENT 'Comment list filtered/ordered by expire_time'
) ENGINE=InnoDB DEFAULT CHARSET=utf8mb4 COLLATE=utf8mb4_bin ROW_FORMAT=DYNAMIC;

CREATE TABLE downtime (
  id binary(20) NOT NULL COMMENT 'sha1(environment.id + name)',
  environment_id binary(20) NOT NULL COMMENT 'environment.id',

  triggered_by_id binary(20) DEFAULT NULL COMMENT 'The ID of the downtime that triggered this downtime. This is set when creating downtimes on a host or service higher up in the dependency chain using the "child_option" "DowntimeTriggeredChildren" and can also be set manually via the API.',
  parent_id binary(20) DEFAULT NULL COMMENT 'For service downtimes, the ID of the host downtime that created this downtime by using the "all_services" flag of the schedule-downtime API.',
  object_type enum('host', 'service') NOT NULL,
  host_id binary(20) NOT NULL COMMENT 'host.id',
  service_id binary(20) DEFAULT NULL COMMENT 'service.id',

  name_checksum binary(20) NOT NULL COMMENT 'sha1(name)',
  properties_checksum binary(20) NOT NULL COMMENT 'sha1(all properties)',
  name varchar(548) NOT NULL COMMENT '255+1+255+1+36, i.e. "host.name!service.name!UUID"',

  author varchar(255) NOT NULL COLLATE utf8mb4_unicode_ci,
  comment text NOT NULL,
  entry_time bigint unsigned NOT NULL,
  scheduled_start_time bigint unsigned NOT NULL,
  scheduled_end_time bigint unsigned NOT NULL,
  scheduled_duration bigint unsigned NOT NULL,
  is_flexible enum('n', 'y') NOT NULL,
  flexible_duration bigint unsigned NOT NULL,

  is_in_effect enum('n', 'y') NOT NULL,
  start_time bigint unsigned DEFAULT NULL COMMENT 'Time when the host went into a problem state during the downtimes timeframe',
  end_time bigint unsigned DEFAULT NULL COMMENT 'Problem state assumed: scheduled_end_time if fixed, start_time + flexible_duration otherwise',
  duration bigint unsigned NOT NULL COMMENT 'Duration of the downtime: When the downtime is flexible, this is the same as flexible_duration otherwise scheduled_duration',
  scheduled_by varchar(767) DEFAULT NULL COMMENT 'Name of the ScheduledDowntime which created this Downtime. 255+1+255+1+255, i.e. "host.name!service.name!scheduled-downtime-name"',

  zone_id binary(20) DEFAULT NULL COMMENT 'zone.id',

  PRIMARY KEY (id),

  INDEX idx_downtime_is_in_effect (is_in_effect, start_time) COMMENT 'Downtime list filtered/ordered by severity',
  INDEX idx_downtime_name (name) COMMENT 'Downtime detail filter',
  INDEX idx_downtime_entry_time (entry_time) COMMENT 'Downtime list filtered/ordered by entry_time',
  INDEX idx_downtime_start_time (start_time) COMMENT 'Downtime list filtered/ordered by start_time',
  INDEX idx_downtime_end_time (end_time) COMMENT 'Downtime list filtered/ordered by end_time',
  INDEX idx_downtime_scheduled_start_time (scheduled_start_time) COMMENT 'Downtime list filtered/ordered by scheduled_start_time',
  INDEX idx_downtime_scheduled_end_time (scheduled_end_time) COMMENT 'Downtime list filtered/ordered by scheduled_end_time',
  INDEX idx_downtime_author (author) COMMENT 'Downtime list filtered/ordered by author',
  INDEX idx_downtime_duration (duration) COMMENT 'Downtime list filtered/ordered by duration'
) ENGINE=InnoDB DEFAULT CHARSET=utf8mb4 COLLATE=utf8mb4_bin ROW_FORMAT=DYNAMIC;

CREATE TABLE notification (
  id binary(20) NOT NULL COMMENT 'sha1(environment.id + name)',
  environment_id binary(20) NOT NULL COMMENT 'environment.id',
  name_checksum binary(20) NOT NULL COMMENT 'sha1(name)',
  properties_checksum binary(20) NOT NULL,

  name varchar(255) NOT NULL,
  name_ci varchar(255) COLLATE utf8mb4_unicode_ci NOT NULL,

  host_id binary(20) NOT NULL COMMENT 'host.id',
  service_id binary(20) DEFAULT NULL COMMENT 'service.id',
  notificationcommand_id binary(20) NOT NULL COMMENT 'notificationcommand.id',

  times_begin int unsigned DEFAULT NULL,
  times_end int unsigned DEFAULT NULL,
  notification_interval int unsigned NOT NULL,
  timeperiod_id binary(20) DEFAULT NULL COMMENT 'timeperiod.id',

  states tinyint unsigned NOT NULL,
  types smallint unsigned NOT NULL,

  zone_id binary(20) DEFAULT NULL COMMENT 'zone.id',

  PRIMARY KEY (id),

  INDEX idx_notification_host_id (host_id),
  INDEX idx_notification_service_id (service_id)
) ENGINE=InnoDB DEFAULT CHARSET=utf8mb4 COLLATE=utf8mb4_bin ROW_FORMAT=DYNAMIC;

CREATE TABLE notification_user (
  id binary(20) NOT NULL COMMENT 'sha1(environment.id + notification_id + user_id)',
  environment_id binary(20) NOT NULL COMMENT 'environment.id',
  notification_id binary(20) NOT NULL COMMENT 'notification.id',
  user_id binary(20) NOT NULL COMMENT 'user.id',

  PRIMARY KEY (id),

  INDEX idx_notification_user_user_id (user_id, notification_id),
  INDEX idx_notification_user_notification_id (notification_id, user_id)
) ENGINE=InnoDB DEFAULT CHARSET=utf8mb4 COLLATE=utf8mb4_bin ROW_FORMAT=DYNAMIC;

CREATE TABLE notification_usergroup (
  id binary(20) NOT NULL COMMENT 'sha1(environment.id + notification_id + usergroup_id)',
  environment_id binary(20) NOT NULL COMMENT 'environment.id',
  notification_id binary(20) NOT NULL COMMENT 'notification.id',
  usergroup_id binary(20) NOT NULL COMMENT 'usergroup.id',

  PRIMARY KEY (id),

  INDEX idx_notification_usergroup_usergroup_id (usergroup_id, notification_id),
  INDEX idx_notification_usergroup_notification_id (notification_id, usergroup_id)
) ENGINE=InnoDB DEFAULT CHARSET=utf8mb4 COLLATE=utf8mb4_bin ROW_FORMAT=DYNAMIC;

CREATE TABLE notification_recipient (
  id binary(20) NOT NULL COMMENT 'sha1(environment.id + notification_id + (user_id | usergroup_id))',
  environment_id binary(20) NOT NULL COMMENT 'environment.id',
  notification_id binary(20) NOT NULL COMMENT 'notification.id',
  user_id binary(20) NULL COMMENT 'user.id',
  usergroup_id binary(20) NULL COMMENT 'usergroup.id',

  PRIMARY KEY (id),

  INDEX idx_notification_recipient_user_id (user_id, notification_id),
  INDEX idx_notification_recipient_notification_id_user (notification_id, user_id),
  INDEX idx_notification_recipient_usergroup_id (usergroup_id, notification_id),
  INDEX idx_notification_recipient_notification_id_usergroup (notification_id, usergroup_id)
) ENGINE=InnoDB DEFAULT CHARSET=utf8mb4 COLLATE=utf8mb4_bin ROW_FORMAT=DYNAMIC;

CREATE TABLE notification_customvar (
  id binary(20) NOT NULL COMMENT 'sha1(environment.id + notification_id + customvar_id)',
  environment_id binary(20) NOT NULL COMMENT 'environment.id',
  notification_id binary(20) NOT NULL COMMENT 'notification.id',
  customvar_id binary(20) NOT NULL COMMENT 'customvar.id',

  PRIMARY KEY (id),

  INDEX idx_notification_customvar_notification_id (notification_id, customvar_id),
  INDEX idx_notification_customvar_customvar_id (customvar_id, notification_id)
) ENGINE=InnoDB DEFAULT CHARSET=utf8mb4 COLLATE=utf8mb4_bin ROW_FORMAT=DYNAMIC;

CREATE TABLE icon_image (
  id binary(20) NOT NULL COMMENT 'sha1(icon_image)',
  environment_id binary(20) NOT NULL COMMENT 'environment.id',
  icon_image text COLLATE utf8mb4_unicode_ci NOT NULL,

  PRIMARY KEY (environment_id, id),
  KEY idx_icon_image (icon_image(255))
) ENGINE=InnoDB DEFAULT CHARSET=utf8mb4 COLLATE=utf8mb4_bin ROW_FORMAT=DYNAMIC;

CREATE TABLE action_url (
  id binary(20) NOT NULL COMMENT 'sha1(action_url)',
  environment_id binary(20) NOT NULL COMMENT 'environment.id',
  action_url text COLLATE utf8mb4_unicode_ci NOT NULL,

  PRIMARY KEY (environment_id, id),
  KEY idx_action_url (action_url(255))
) ENGINE=InnoDB DEFAULT CHARSET=utf8mb4 COLLATE=utf8mb4_bin ROW_FORMAT=DYNAMIC;

CREATE TABLE notes_url (
  id binary(20) NOT NULL COMMENT 'sha1(notes_url)',
  environment_id binary(20) NOT NULL COMMENT 'environment.id',
  notes_url text COLLATE utf8mb4_unicode_ci NOT NULL,

  PRIMARY KEY (environment_id, id),
  KEY idx_notes_url (notes_url(255))
) ENGINE=InnoDB DEFAULT CHARSET=utf8mb4 COLLATE=utf8mb4_bin ROW_FORMAT=DYNAMIC;

CREATE TABLE timeperiod (
  id binary(20) NOT NULL COMMENT 'sha1(environment.id + name)',
  environment_id binary(20) NOT NULL COMMENT 'env.id',

  name_checksum binary(20) NOT NULL COMMENT 'sha1(name)',
  properties_checksum binary(20) NOT NULL COMMENT 'sha1(all properties)',

  name varchar(255) NOT NULL,
  name_ci varchar(255) COLLATE utf8mb4_unicode_ci NOT NULL,
  display_name varchar(255) COLLATE utf8mb4_unicode_ci NOT NULL,
  prefer_includes enum('n', 'y') NOT NULL,

  zone_id binary(20) DEFAULT NULL COMMENT 'zone.id',

  PRIMARY KEY (id)
) ENGINE=InnoDB DEFAULT CHARSET=utf8mb4 COLLATE=utf8mb4_bin ROW_FORMAT=DYNAMIC;

CREATE TABLE timeperiod_range (
  id binary(20) NOT NULL COMMENT 'sha1(environment.id + range_id + timeperiod_id)',
  environment_id binary(20) NOT NULL COMMENT 'env.id',
  timeperiod_id binary(20) NOT NULL COMMENT 'timeperiod.id',
  range_key varchar(255) COLLATE utf8mb4_unicode_ci NOT NULL,

  range_value varchar(255) NOT NULL,

  PRIMARY KEY (id)
) ENGINE=InnoDB DEFAULT CHARSET=utf8mb4 COLLATE=utf8mb4_bin ROW_FORMAT=DYNAMIC;

CREATE TABLE timeperiod_override_include (
  id binary(20) NOT NULL COMMENT 'sha1(environment.id + include_id + timeperiod_id)',
  environment_id binary(20) NOT NULL COMMENT 'env.id',
  timeperiod_id binary(20) NOT NULL COMMENT 'timeperiod.id',
  override_id binary(20) NOT NULL COMMENT 'timeperiod.id',

  PRIMARY KEY (id)
) ENGINE=InnoDB DEFAULT CHARSET=utf8mb4 COLLATE=utf8mb4_bin ROW_FORMAT=DYNAMIC;

CREATE TABLE timeperiod_override_exclude (
  id binary(20) NOT NULL COMMENT 'sha1(environment.id + exclude_id + timeperiod_id)',
  environment_id binary(20) NOT NULL COMMENT 'env.id',
  timeperiod_id binary(20) NOT NULL COMMENT 'timeperiod.id',
  override_id binary(20) NOT NULL COMMENT 'timeperiod.id',

  PRIMARY KEY (id)
) ENGINE=InnoDB DEFAULT CHARSET=utf8mb4 COLLATE=utf8mb4_bin ROW_FORMAT=DYNAMIC;

CREATE TABLE timeperiod_customvar (
  id binary(20) NOT NULL COMMENT 'sha1(environment.id + timeperiod_id + customvar_id)',
  environment_id binary(20) NOT NULL COMMENT 'environment.id',
  timeperiod_id binary(20) NOT NULL COMMENT 'timeperiod.id',
  customvar_id binary(20) NOT NULL COMMENT 'customvar.id',

  PRIMARY KEY (id),

  INDEX idx_timeperiod_customvar_timeperiod_id (timeperiod_id, customvar_id),
  INDEX idx_timeperiod_customvar_customvar_id (customvar_id, timeperiod_id)
) ENGINE=InnoDB DEFAULT CHARSET=utf8mb4 COLLATE=utf8mb4_bin ROW_FORMAT=DYNAMIC;

CREATE TABLE customvar (
  id binary(20) NOT NULL COMMENT 'sha1(environment.id + name + value)',
  environment_id binary(20) NOT NULL COMMENT 'environment.id',
  name_checksum binary(20) NOT NULL COMMENT 'sha1(name)',

  name varchar(255) NOT NULL,
  value text NOT NULL,

  PRIMARY KEY (id)
) ENGINE=InnoDB DEFAULT CHARSET=utf8mb4 COLLATE=utf8mb4_bin ROW_FORMAT=DYNAMIC;

CREATE TABLE customvar_flat (
  id binary(20) NOT NULL COMMENT 'sha1(environment.id + flatname + flatvalue)',
  environment_id binary(20) NOT NULL COMMENT 'environment.id',
  customvar_id binary(20) NOT NULL COMMENT 'sha1(customvar.id)',
  flatname_checksum binary(20) NOT NULL COMMENT 'sha1(flatname after conversion)',

  flatname varchar(512) NOT NULL COMMENT 'Path converted with `.` and `[ ]`',
  flatvalue text NOT NULL,

  PRIMARY KEY (id),

  INDEX idx_customvar_flat_customvar_id (customvar_id)
) ENGINE=InnoDB DEFAULT CHARSET=utf8mb4 COLLATE=utf8mb4_bin ROW_FORMAT=DYNAMIC;

CREATE TABLE user (
  id binary(20) NOT NULL COMMENT 'sha1(environment.id + name)',
  environment_id binary(20) NOT NULL COMMENT 'environment.id',
  name_checksum binary(20) NOT NULL COMMENT 'sha1(name)',
  properties_checksum binary(20) NOT NULL COMMENT 'sha1(all properties)',

  name varchar(255) NOT NULL,
  name_ci varchar(255) COLLATE utf8mb4_unicode_ci NOT NULL,
  display_name varchar(255) COLLATE utf8mb4_unicode_ci NOT NULL,

  email varchar(255) NOT NULL,
  pager varchar(255) NOT NULL,

  notifications_enabled enum('n', 'y') NOT NULL,

  timeperiod_id binary(20) DEFAULT NULL COMMENT 'timeperiod.id',

  states tinyint unsigned NOT NULL,
  types smallint unsigned NOT NULL,

  zone_id binary(20) DEFAULT NULL COMMENT 'zone.id',

  PRIMARY KEY (id),

  INDEX idx_user_display_name (display_name) COMMENT 'User list filtered/ordered by display_name',
  INDEX idx_user_name_ci (name_ci) COMMENT 'User list filtered using quick search',
  INDEX idx_user_name (name) COMMENT 'User list filtered/ordered by name; User detail filter'
) ENGINE=InnoDB DEFAULT CHARSET=utf8mb4 COLLATE=utf8mb4_bin ROW_FORMAT=DYNAMIC;

CREATE TABLE usergroup (
  id binary(20) NOT NULL COMMENT 'sha1(environment.id + name)',
  environment_id binary(20) NOT NULL COMMENT 'environment.id',
  name_checksum binary(20) NOT NULL COMMENT 'sha1(name)',
  properties_checksum binary(20) NOT NULL COMMENT 'sha1(all properties)',

  name varchar(255) NOT NULL,
  name_ci varchar(255) COLLATE utf8mb4_unicode_ci NOT NULL,
  display_name varchar(255) COLLATE utf8mb4_unicode_ci NOT NULL,

  zone_id binary(20) DEFAULT NULL COMMENT 'zone.id',

  PRIMARY KEY (id),

  INDEX idx_usergroup_display_name (display_name) COMMENT 'Usergroup list filtered/ordered by display_name',
  INDEX idx_usergroup_name_ci (name_ci) COMMENT 'Usergroup list filtered using quick search',
  INDEX idx_usergroup_name (name) COMMENT 'Usergroup list filtered/ordered by name; Usergroup detail filter'
) ENGINE=InnoDB DEFAULT CHARSET=utf8mb4 COLLATE=utf8mb4_bin ROW_FORMAT=DYNAMIC;

CREATE TABLE usergroup_member (
  id binary(20) NOT NULL COMMENT 'sha1(environment.id + usergroup_id + user_id)',
  environment_id binary(20) NOT NULL COMMENT 'environment.id',
  user_id binary(20) NOT NULL COMMENT 'user.id',
  usergroup_id binary(20) NOT NULL COMMENT 'usergroup.id',

  PRIMARY KEY (id),

  INDEX idx_usergroup_member_user_id (user_id, usergroup_id),
  INDEX idx_usergroup_member_usergroup_id (usergroup_id, user_id)
) ENGINE=InnoDB DEFAULT CHARSET=utf8mb4 COLLATE=utf8mb4_bin ROW_FORMAT=DYNAMIC;

CREATE TABLE user_customvar (
  id binary(20) NOT NULL COMMENT 'sha1(environment.id + user_id + customvar_id)',
  environment_id binary(20) NOT NULL COMMENT 'environment.id',
  user_id binary(20) NOT NULL COMMENT 'user.id',
  customvar_id binary(20) NOT NULL COMMENT 'customvar.id',

  PRIMARY KEY (id),

  INDEX idx_user_customvar_user_id (user_id, customvar_id),
  INDEX idx_user_customvar_customvar_id (customvar_id, user_id)
) ENGINE=InnoDB DEFAULT CHARSET=utf8mb4 COLLATE=utf8mb4_bin ROW_FORMAT=DYNAMIC;

CREATE TABLE usergroup_customvar (
  id binary(20) NOT NULL COMMENT 'sha1(environment.id + usergroup_id + customvar_id)',
  environment_id binary(20) NOT NULL COMMENT 'environment.id',
  usergroup_id binary(20) NOT NULL COMMENT 'usergroup.id',
  customvar_id binary(20) NOT NULL COMMENT 'customvar.id',

  PRIMARY KEY (id),

  INDEX idx_usergroup_customvar_usergroup_id (usergroup_id, customvar_id),
  INDEX idx_usergroup_customvar_customvar_id (customvar_id, usergroup_id)
) ENGINE=InnoDB DEFAULT CHARSET=utf8mb4 COLLATE=utf8mb4_bin ROW_FORMAT=DYNAMIC;

CREATE TABLE zone (
  id binary(20) NOT NULL COMMENT 'sha1(environment.id + name)',
  environment_id binary(20) NOT NULL COMMENT 'environment.id',
  name_checksum binary(20) NOT NULL COMMENT 'sha1(name)',
  properties_checksum binary(20) NOT NULL COMMENT 'sha1(all properties)',

  name varchar(255) NOT NULL,
  name_ci varchar(255) COLLATE utf8mb4_unicode_ci NOT NULL,

  is_global enum('n', 'y') NOT NULL,
  parent_id binary(20) DEFAULT NULL COMMENT 'zone.id',

  depth tinyint unsigned NOT NULL,

  PRIMARY KEY (id),

  UNIQUE INDEX idx_environment_id_id (environment_id, id),
  INDEX idx_zone_parent_id (parent_id)
) ENGINE=InnoDB DEFAULT CHARSET=utf8mb4 COLLATE=utf8mb4_bin ROW_FORMAT=DYNAMIC;

CREATE TABLE notification_history (
  id binary(20) NOT NULL COMMENT 'sha1(environment.name + notification.name + type + send_time)',
  environment_id binary(20) NOT NULL COMMENT 'environment.id',
  endpoint_id binary(20) DEFAULT NULL COMMENT 'endpoint.id',
  object_type enum('host', 'service') NOT NULL,
  host_id binary(20) NOT NULL COMMENT 'host.id',
  service_id binary(20) DEFAULT NULL COMMENT 'service.id',
  notification_id binary(20) NOT NULL COMMENT 'notification.id',

  type enum('downtime_start', 'downtime_end', 'downtime_removed', 'custom', 'acknowledgement', 'problem', 'recovery', 'flapping_start', 'flapping_end') NOT NULL,
  send_time bigint unsigned NOT NULL,
  state tinyint unsigned NOT NULL,
  previous_hard_state tinyint unsigned NOT NULL,
  author text NOT NULL,
  `text` text NOT NULL,
  users_notified smallint unsigned NOT NULL,

  PRIMARY KEY (id),

  INDEX idx_notification_history_send_time (send_time DESC) COMMENT 'Notification list filtered/ordered by send_time'
) ENGINE=InnoDB DEFAULT CHARSET=utf8mb4 COLLATE=utf8mb4_bin ROW_FORMAT=DYNAMIC;

CREATE TABLE user_notification_history (
  id binary(20) NOT NULL COMMENT 'sha1(notification_history_id + user_id)',
  environment_id binary(20) NOT NULL COMMENT 'environment.id',
  notification_history_id binary(20) NOT NULL COMMENT 'UUID notification_history.id',
  user_id binary(20) NOT NULL COMMENT 'user.id',

  PRIMARY KEY (id),

  CONSTRAINT fk_user_notification_history_notification_history FOREIGN KEY (notification_history_id) REFERENCES notification_history (id) ON DELETE CASCADE
) ENGINE=InnoDB DEFAULT CHARSET=utf8mb4 COLLATE=utf8mb4_bin ROW_FORMAT=DYNAMIC;

CREATE TABLE state_history (
  id binary(20) NOT NULL COMMENT 'sha1(environment.name + host|service.name + event_time)',
  environment_id binary(20) NOT NULL COMMENT 'environment.id',
  endpoint_id binary(20) DEFAULT NULL COMMENT 'endpoint.id',
  object_type enum('host', 'service') NOT NULL,
  host_id binary(20) NOT NULL COMMENT 'host.id',
  service_id binary(20) DEFAULT NULL COMMENT 'service.id',

  event_time bigint unsigned NOT NULL,
  state_type enum('hard', 'soft') NOT NULL,
  soft_state tinyint unsigned NOT NULL,
  hard_state tinyint unsigned NOT NULL,
  previous_soft_state tinyint unsigned NOT NULL,
  previous_hard_state tinyint unsigned NOT NULL,
  attempt tinyint unsigned NOT NULL,
  output longtext DEFAULT NULL,
  long_output longtext DEFAULT NULL,
  max_check_attempts int unsigned NOT NULL,
  check_source text DEFAULT NULL,
  scheduling_source text DEFAULT NULL,

  PRIMARY KEY (id)
) ENGINE=InnoDB DEFAULT CHARSET=utf8mb4 COLLATE=utf8mb4_bin ROW_FORMAT=DYNAMIC;

CREATE TABLE downtime_history (
  downtime_id binary(20) NOT NULL COMMENT 'downtime.id',
  environment_id binary(20) NOT NULL COMMENT 'environment.id',
  endpoint_id binary(20) DEFAULT NULL COMMENT 'endpoint.id',
  triggered_by_id binary(20) DEFAULT NULL COMMENT 'The ID of the downtime that triggered this downtime. This is set when creating downtimes on a host or service higher up in the dependency chain using the "child_option" "DowntimeTriggeredChildren" and can also be set manually via the API.',
  parent_id binary(20) DEFAULT NULL COMMENT 'For service downtimes, the ID of the host downtime that created this downtime by using the "all_services" flag of the schedule-downtime API.',
  object_type enum('host', 'service') NOT NULL,
  host_id binary(20) NOT NULL COMMENT 'host.id',
  service_id binary(20) DEFAULT NULL COMMENT 'service.id',

  entry_time bigint unsigned NOT NULL,
  author varchar(255) NOT NULL COLLATE utf8mb4_unicode_ci,
  cancelled_by varchar(255) DEFAULT NULL COLLATE utf8mb4_unicode_ci,
  comment text NOT NULL,
  is_flexible enum('n', 'y') NOT NULL,
  flexible_duration bigint unsigned NOT NULL,
  scheduled_start_time bigint unsigned NOT NULL,
  scheduled_end_time bigint unsigned NOT NULL,
  start_time bigint unsigned NOT NULL COMMENT 'Time when the host went into a problem state during the downtimes timeframe',
  end_time bigint unsigned NOT NULL COMMENT 'Problem state assumed: scheduled_end_time if fixed, start_time + duration otherwise',
  scheduled_by varchar(767) DEFAULT NULL COMMENT 'Name of the ScheduledDowntime which created this Downtime. 255+1+255+1+255, i.e. "host.name!service.name!scheduled-downtime-name"',
  has_been_cancelled enum('n', 'y') NOT NULL,
  trigger_time bigint unsigned NOT NULL,
  cancel_time bigint unsigned DEFAULT NULL,

  PRIMARY KEY (downtime_id)
) ENGINE=InnoDB DEFAULT CHARSET=utf8mb4 COLLATE=utf8mb4_bin ROW_FORMAT=DYNAMIC;

CREATE TABLE comment_history (
  comment_id binary(20) NOT NULL COMMENT 'comment.id',
  environment_id binary(20) NOT NULL COMMENT 'environment.id',
  endpoint_id binary(20) DEFAULT NULL COMMENT 'endpoint.id',
  object_type enum('host', 'service') NOT NULL,
  host_id binary(20) NOT NULL COMMENT 'host.id',
  service_id binary(20) DEFAULT NULL COMMENT 'service.id',

  entry_time bigint unsigned NOT NULL,
  author varchar(255) NOT NULL COLLATE utf8mb4_unicode_ci,
  removed_by varchar(255) DEFAULT NULL COLLATE utf8mb4_unicode_ci,
  comment text NOT NULL,
  entry_type enum('comment','ack') NOT NULL,
  is_persistent enum('n', 'y') NOT NULL,
  is_sticky enum('n', 'y') NOT NULL,
  expire_time bigint unsigned DEFAULT NULL,
  remove_time bigint unsigned DEFAULT NULL,
  has_been_removed enum('n', 'y') NOT NULL,

  PRIMARY KEY (comment_id)
) ENGINE=InnoDB DEFAULT CHARSET=utf8mb4 COLLATE=utf8mb4_bin ROW_FORMAT=DYNAMIC;

CREATE TABLE flapping_history (
  id binary(20) NOT NULL COMMENT 'sha1(environment.id + "Host"|"Service" + host|service.name + start_time)',
  environment_id binary(20) NOT NULL COMMENT 'environment.id',
  endpoint_id binary(20) DEFAULT NULL COMMENT 'endpoint.id',
  object_type enum('host', 'service') NOT NULL,
  host_id binary(20) NOT NULL COMMENT 'host.id',
  service_id binary(20) DEFAULT NULL COMMENT 'service.id',

  start_time bigint unsigned NOT NULL,
  end_time bigint unsigned DEFAULT NULL,
  percent_state_change_start float DEFAULT NULL,
  percent_state_change_end float DEFAULT NULL,
  flapping_threshold_low float NOT NULL,
  flapping_threshold_high float NOT NULL,

  PRIMARY KEY (id)
) ENGINE=InnoDB DEFAULT CHARSET=utf8mb4 COLLATE=utf8mb4_bin ROW_FORMAT=DYNAMIC;

CREATE TABLE acknowledgement_history (
  id binary(20) NOT NULL COMMENT 'sha1(environment.id + "Host"|"Service" + host|service.name + set_time)',
  environment_id binary(20) NOT NULL COMMENT 'environment.id',
  endpoint_id binary(20) DEFAULT NULL COMMENT 'endpoint.id',
  object_type enum('host', 'service') NOT NULL,
  host_id binary(20) NOT NULL COMMENT 'host.id',
  service_id binary(20) DEFAULT NULL COMMENT 'service.id',

  set_time bigint unsigned NOT NULL,
  clear_time bigint unsigned DEFAULT NULL,
  author varchar(255) DEFAULT NULL COLLATE utf8mb4_unicode_ci COMMENT 'NULL if ack_set event happened before Icinga DB history recording',
  cleared_by varchar(255) DEFAULT NULL COLLATE utf8mb4_unicode_ci,
  comment text DEFAULT NULL COMMENT 'NULL if ack_set event happened before Icinga DB history recording',
  expire_time bigint unsigned DEFAULT NULL,
  is_sticky enum('n', 'y') DEFAULT NULL COMMENT 'NULL if ack_set event happened before Icinga DB history recording',
  is_persistent enum('n', 'y') DEFAULT NULL COMMENT 'NULL if ack_set event happened before Icinga DB history recording',

  PRIMARY KEY (id)
) ENGINE=InnoDB DEFAULT CHARSET=utf8mb4 COLLATE=utf8mb4_bin ROW_FORMAT=DYNAMIC;

CREATE TABLE history (
  id binary(20) NOT NULL COMMENT 'sha1(environment.name + event_type + x...) given that sha1(environment.name + x...) = *_history_id',
  environment_id binary(20) NOT NULL COMMENT 'environment.id',
  endpoint_id binary(20) DEFAULT NULL COMMENT 'endpoint.id',
  object_type enum('host', 'service') NOT NULL,
  host_id binary(20) NOT NULL COMMENT 'host.id',
  service_id binary(20) DEFAULT NULL COMMENT 'service.id',
  notification_history_id binary(20) DEFAULT NULL COMMENT 'notification_history.id',
  state_history_id binary(20) DEFAULT NULL COMMENT 'state_history.id',
  downtime_history_id binary(20) DEFAULT NULL COMMENT 'downtime_history.downtime_id',
  comment_history_id binary(20) DEFAULT NULL COMMENT 'comment_history.comment_id',
  flapping_history_id binary(20) DEFAULT NULL COMMENT 'flapping_history.id',
  acknowledgement_history_id binary(20) DEFAULT NULL COMMENT 'acknowledgement_history.id',

  event_type enum('notification','state_change','downtime_start', 'downtime_end','comment_add','comment_remove','flapping_start','flapping_end','ack_set','ack_clear') NOT NULL,
  event_time bigint unsigned NOT NULL,

  PRIMARY KEY (id),

  CONSTRAINT fk_history_acknowledgement_history FOREIGN KEY (acknowledgement_history_id) REFERENCES acknowledgement_history (id) ON DELETE CASCADE,
  CONSTRAINT fk_history_comment_history FOREIGN KEY (comment_history_id) REFERENCES comment_history (comment_id) ON DELETE CASCADE,
  CONSTRAINT fk_history_downtime_history FOREIGN KEY (downtime_history_id) REFERENCES downtime_history (downtime_id) ON DELETE CASCADE,
  CONSTRAINT fk_history_flapping_history FOREIGN KEY (flapping_history_id) REFERENCES flapping_history (id) ON DELETE CASCADE,
  CONSTRAINT fk_history_notification_history FOREIGN KEY (notification_history_id) REFERENCES notification_history (id) ON DELETE CASCADE,
  CONSTRAINT fk_history_state_history FOREIGN KEY (state_history_id) REFERENCES state_history (id) ON DELETE CASCADE,

  INDEX idx_history_event_time (event_time) COMMENT 'History filtered/ordered by event_time',
  INDEX idx_history_acknowledgement (acknowledgement_history_id),
  INDEX idx_history_comment (comment_history_id),
  INDEX idx_history_downtime (downtime_history_id),
  INDEX idx_history_flapping (flapping_history_id),
  INDEX idx_history_notification (notification_history_id),
<<<<<<< HEAD
  INDEX idx_history_state (state_history_id)
) ENGINE=InnoDB DEFAULT CHARSET=utf8mb4 COLLATE=utf8mb4_bin ROW_FORMAT=DYNAMIC;

CREATE TABLE icingadb_schema (
  id int unsigned NOT NULL AUTO_INCREMENT,
  version smallint unsigned NOT NULL,
  timestamp bigint unsigned NOT NULL,

  PRIMARY KEY (id)
) ENGINE=InnoDB DEFAULT CHARSET=utf8mb4 COLLATE=utf8mb4_bin ROW_FORMAT=DYNAMIC;

INSERT INTO icingadb_schema (version, timestamp)
  VALUES (2, CURRENT_TIMESTAMP() * 1000);
=======
  INDEX idx_history_state (state_history_id),
  INDEX idx_history_host_service_id (host_id, service_id, event_time) COMMENT 'Host/service history detail filter'
) ENGINE=InnoDB DEFAULT CHARSET=utf8mb4 COLLATE=utf8mb4_bin ROW_FORMAT=DYNAMIC;
>>>>>>> 611b68ca
<|MERGE_RESOLUTION|>--- conflicted
+++ resolved
@@ -1108,8 +1108,8 @@
   INDEX idx_history_downtime (downtime_history_id),
   INDEX idx_history_flapping (flapping_history_id),
   INDEX idx_history_notification (notification_history_id),
-<<<<<<< HEAD
-  INDEX idx_history_state (state_history_id)
+  INDEX idx_history_state (state_history_id),
+  INDEX idx_history_host_service_id (host_id, service_id, event_time) COMMENT 'Host/service history detail filter'
 ) ENGINE=InnoDB DEFAULT CHARSET=utf8mb4 COLLATE=utf8mb4_bin ROW_FORMAT=DYNAMIC;
 
 CREATE TABLE icingadb_schema (
@@ -1121,9 +1121,4 @@
 ) ENGINE=InnoDB DEFAULT CHARSET=utf8mb4 COLLATE=utf8mb4_bin ROW_FORMAT=DYNAMIC;
 
 INSERT INTO icingadb_schema (version, timestamp)
-  VALUES (2, CURRENT_TIMESTAMP() * 1000);
-=======
-  INDEX idx_history_state (state_history_id),
-  INDEX idx_history_host_service_id (host_id, service_id, event_time) COMMENT 'Host/service history detail filter'
-) ENGINE=InnoDB DEFAULT CHARSET=utf8mb4 COLLATE=utf8mb4_bin ROW_FORMAT=DYNAMIC;
->>>>>>> 611b68ca
+  VALUES (2, CURRENT_TIMESTAMP() * 1000);